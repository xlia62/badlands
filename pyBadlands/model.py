import time
import numpy as np
import mpi4py.MPI as mpi

from scipy.spatial import cKDTree
from pyBadlands import (diffLinear, flowNetwork, buildMesh,
                        checkPoints, buildFlux, xmlParser)

# Profiling support
import cProfile
import os
import pstats
import StringIO


class Model(object):
    """State object for the pyBadlands model."""

    def __init__(self):
        """
        Constructor.
        """

        # Simulation state
        self.tNow = 0.
        self.outputStep = 0
        self.disp = None
        self.applyDisp = False
        self.simStarted = False

        self._rank = mpi.COMM_WORLD.rank
        self._size = mpi.COMM_WORLD.size
        self._comm = mpi.COMM_WORLD

    def load_xml(self, filename, verbose=False):
        """
        Load an XML configuration file.

        Parameters
        ----------
        filename : string
            Path to the XML file to load.

        verbose : bool
            When True, output additional debug information.
        """

        # Only the first node should create a unique output dir
        self.input = xmlParser.xmlParser(filename, makeUniqueOutputDir=(self._rank == 0))
        self.tNow = self.input.tStart

        # Sync the chosen output dir to all nodes
        self.input.outDir = self._comm.bcast(self.input.outDir, root=0)

        # Seed the random number generator consistently on all nodes
        seed = None
        if self._rank == 0:
            # limit to max uint32
            seed = np.random.mtrand.RandomState().tomaxint() % 0xFFFFFFFF
        seed = self._comm.bcast(seed, root=0)
        np.random.seed(seed)

        # If there's no demfile specified, we assume that it will be loaded
        # later using build_mesh
        if self.input.demfile:
            self.build_mesh(self.input.demfile, verbose)

    def build_mesh(self, filename, verbose):
        # Construct Badlands mesh and grid to run simulation
        self.recGrid, self.FVmesh, self.force, self.tMesh, self.lGIDs, self.fixIDs, self.inIDs, parentIDs, \
            self.inGIDs, self.totPts, self.elevation, self.cumdiff, self.cumhill, self.cumflex, self.strata, self.mapero, \
            self.tinFlex, self.flex, self.straTIN = buildMesh.construct_mesh(self.input, filename, verbose)

        # Define hillslope parameters
        self.rain = np.zeros(self.totPts, dtype=float)
        self.hillslope = diffLinear()
        self.hillslope.CDaerial = self.input.CDa
        self.hillslope.CDmarine = self.input.CDm
        self.hillslope.CDriver = self.input.CDr

        # Define flow parameters
        self.flow = flowNetwork(self.input)

        if self.input.erolays is None:
            self.flow.erodibility = np.full(self.totPts, self.input.SPLero)
        else:
            self.flow.erodibility = self.mapero.erodibility
        self.flow.mindt = self.input.minDT
        self.flow.xycoords = self.FVmesh.node_coords[:,:2]
        self.flow.spl = self.input.spl
        self.flow.depo = self.input.depo
        self.flow.xgrid = None

        reassignID = np.where(parentIDs < len(parentIDs))[0]
        if(len(reassignID)>0):
            tmpTree = cKDTree(self.flow.xycoords[len(parentIDs):,:2])
            distances, indices = tmpTree.query(self.flow.xycoords[reassignID,:2], k=1)
            indices += len(parentIDs)
            parentIDs[reassignID] = indices

        self.flow.parentIDs = parentIDs

    def rebuild_mesh(self, verbose=False):
        """
        Build TIN after 3D displacements.
        """

        # Build the Finite Volume representation
        self.fixIDs = self.recGrid.boundsPt + self.recGrid.edgesPt
        self.FVmesh, self.tMesh, self.lGIDs, self.inIDs, \
            self.inGIDs, self.totPts = buildMesh.reconstruct_mesh(self.recGrid,
                                                                  self.input, verbose)

        # Reset TIN kdtree and rain
        self.force.update_force_TIN(self.FVmesh.node_coords[:,:2])
        self.rain = np.zeros(self.totPts, dtype=float)
        self.rain[self.inIDs] = self.force.get_Rain(self.tNow, self.elevation, self.inIDs)

        # Update flexural isostasy
        if self.input.flexure:
            self.tinFlex = np.zeros(self.totPts, dtype=float)
            self.flex.update_flexure_parameters(self.FVmesh.node_coords[:,:2])

        # Update stratigraphic mesh
<<<<<<< HEAD
        if self.input.stratdx>0:
=======
        if self.input.stratdx > 0:
>>>>>>> 905bc300
            self.strata.update_TIN(self.FVmesh.node_coords[:, :2])

        # Update erodibility maps
        if self.input.erolays is None:
            self.flow.erodibility = np.full(self.totPts, self.input.SPLero)
        else:
            self.flow.erodibility = self.mapero.erodibility

        self.flow.xycoords = self.FVmesh.node_coords[:, :2]
        self.flow.xgrid = None
        self.flow.sedload = None

    def run_to_time(self, tEnd, profile=False, verbose=False):
        """
        Run the simulation to a specified point in time (tEnd).

        Parameters
        ----------
        tEnd : float
            Run the simulation to this many years.

        profile : bool
            If True, dump cProfile output to /tmp.

        verbose : bool
            If True, output additional debug information.
        """
        if profile:
            pid = os.getpid()
            pr = cProfile.Profile()
            pr.enable()

        assert hasattr(self, 'recGrid'), "DEM file has not been loaded. Configure one in your XML file or call the build_mesh function."

        if tEnd > self.input.tEnd:
            if self._rank == 0:
                print 'Specified end time is greater than the one used in the XML input file and has been adjusted!'
            tEnd = self.input.tEnd

        # Define non-flow related processes times
        if not self.simStarted:
            self.force.next_rain = self.force.T_rain[0, 0]
            self.force.next_disp = self.force.T_disp[0, 0]
            self.force.next_display = self.input.tStart
            if self.input.laytime>0:
                self.force.next_layer = self.input.tStart + self.input.laytime
            else:
                self.force.next_layer = self.input.tEnd + 1000.
            self.exitTime = self.input.tEnd
            if self.input.flexure:
                self.force.next_flexure = self.input.tStart + self.input.ftime
            else:
                self.force.next_flexure = self.exitTime + self.input.tDisplay
            self.simStarted = True

        outStrata = 0
        last_time = time.clock()
        last_output = time.clock()

        # Perform main simulation loop
        while self.tNow < tEnd:
            # At most, display output every 5 seconds
            tloop = time.clock() - last_time
            if self._rank == 0 and time.clock() - last_output >= 5.0:
                print 'tNow = %s (step took %0.02f seconds)' % (self.tNow, tloop)
                last_output = time.clock()
            last_time = time.clock()

            # Load precipitation rate
            if self.force.next_rain <= self.tNow and self.force.next_rain < self.input.tEnd:
                if self.tNow == self.input.tStart:
                    self.force.getSea(self.tNow)
                self.rain = np.zeros(self.totPts, dtype=float)
                self.rain[self.inIDs] = self.force.get_Rain(self.tNow, self.elevation, self.inIDs)
                self._comm.Allreduce(mpi.IN_PLACE, self.rain, op=mpi.MAX)

            # Load tectonic grid
            if not self.input.disp3d:
                # Vertical displacements
                if self.force.next_disp <= self.tNow and self.force.next_disp < self.input.tEnd:
                    ldisp = np.zeros(self.totPts, dtype=float)
                    ldisp.fill(-1.e6)
                    ldisp[self.inIDs] = self.force.load_Tecto_map(self.tNow,self.inIDs)
                    self._comm.Allreduce(mpi.IN_PLACE, ldisp, op=mpi.MAX)
                    self.disp = self.force.disp_border(ldisp, self.FVmesh.neighbours,
                                                       self.FVmesh.edge_length, self.recGrid.boundsPt)
                    self.applyDisp = True
            else:
                # 3D displacements
                if self.force.next_disp <= self.tNow and self.force.next_disp < self.input.tEnd:
                    if self.input.laytime == 0:
                        updateMesh = self.force.load_Disp_map(self.tNow, self.FVmesh.node_coords[:, :2], self.inIDs)
                    else:
                        # Define 3D displacements on the stratal regions
                        if self.strata is not None:
<<<<<<< HEAD
                            updateMesh, regdX, regdY = self.force.load_Disp_map(self.tNow, self.FVmesh.node_coords[:, :2],
                                                                  self.inIDs, True, self.strata.xyi, self.strata.ids)
=======
                            updateMesh, regdX, regdY = self.force.load_Disp_map(self.tNow, self.FVmesh.node_coords[:, :2], self.inIDs,
                                                                                      True, self.strata.xyi, self.strata.ids)
>>>>>>> 905bc300
                        else:
                            updateMesh = self.force.load_Disp_map(self.tNow, self.FVmesh.node_coords[:, :2], self.inIDs)

                    # Update mesh when a 3D displacements field has been loaded
                    if updateMesh:
                        self.force.dispZ = self.force.disp_border(self.force.dispZ, self.FVmesh.neighbours,
                                           self.FVmesh.edge_length, self.recGrid.boundsPt)
                        # Define flexural flags
                        fflex = 0
                        flexiso = None
                        if self.input.flexure:
                            flexiso = self.cumflex
                            fflex = 1
                        # Define stratal flags
                        fstrat = 0
                        sload = None
                        if self.input.udw == 1 and self.tNow == self.input.tStart and self.strata is not None:
                            self.strata.oldload = np.zeros(len(self.elevation), dtype=float)
                        if self.strata is not None:
                            if self.strata.oldload is None:
                                self.strata.oldload = np.zeros(len(self.elevation), dtype=float)
<<<<<<< HEAD
                        if self.input.laytime > 0 and self.strata.oldload is not None:
=======
                        if self.input.laytime > 0 and self.strata is not None:
>>>>>>> 905bc300
                            sload = self.strata.oldload
                            fstrat = 1
                        # Define erodibility map flags
                        fero = 0
                        vKe = None
                        vTh = None
                        if self.input.erolays >= 0:
                            fero = 1
                            vKe = self.mapero.Ke
                            vTh = self.mapero.thickness
                        # Apply horizontal displacements
                        self.recGrid.tinMesh, self.elevation, self.cumdiff, self.cumhill, fcum, scum, Ke, Th = self.force.apply_XY_dispacements(
                            self.recGrid.areaDel, self.fixIDs, self.elevation, self.cumdiff, self.cumhill, tflex=flexiso, scum=sload, Te=vTh,
                            Ke=vKe, flexure=fflex, strat=fstrat, ero=fero)
                        # Update relevant parameters in deformed TIN
                        if fflex == 1:
                            self.cumflex = fcum
                        if fero == 1:
                            self.mapero.Ke = Ke
                            self.mapero.thickness = Th
                        # Rebuild the computational mesh
                        self.rebuild_mesh(verbose)
                        # Update the stratigraphic mesh
                        if self.input.laytime > 0 and self.strata is not None:
                            self.strata.move_mesh(regdX, regdY, scum, verbose)

            # Compute stream network
            self.fillH, self.elevation = buildFlux.streamflow(self.input, self.FVmesh, self.recGrid, self.force, self.hillslope, \
                                              self.flow, self.elevation, self.lGIDs, self.rain, self.tNow, verbose)

            # Compute isostatic flexure
            if self.tNow >= self.force.next_flexure:
                flextime = time.clock()
                self.force.getSea(self.tNow)
                self.tinFlex = self.flex.get_flexure(self.elevation, self.cumdiff,
                            self.force.sealevel,self.recGrid.boundsPt, initFlex=False)
                # Get border values
                self.tinFlex = self.force.disp_border(self.tinFlex, self.FVmesh.neighbours,
                                                      self.FVmesh.edge_length, self.recGrid.boundsPt)
                # Update flexural parameters
                self.elevation += self.tinFlex
                self.cumflex += self.tinFlex
                # Update next flexure time
                self.force.next_flexure += self.input.ftime
                if self._rank == 0:
                    print "   - Compute flexural isostasy ", time.clock() - flextime

            # Create checkpoint files and write HDF5 output
            if self.tNow >= self.force.next_display:
                if self.force.next_display > self.input.tStart:
                    outStrata = 1
                checkPoints.write_checkpoints(self.input, self.recGrid, self.lGIDs, self.inIDs, self.tNow,
                                            self.FVmesh, self.tMesh, self.force, self.flow, self.rain,
                                            self.elevation, self.fillH, self.cumdiff, self.cumhill,
                                            self.outputStep, self.mapero, self.cumflex)
                # Update next display time
                self.force.next_display += self.input.tDisplay
                self.outputStep += 1
                last_output = time.clock()
                if self.straTIN is not None:
                    self.straTIN.write_hdf5_stratigraphy(self.lGIDs,self.outputStep-1,self._rank)
                # exit

            # Update next stratal layer time
            if self.tNow >= self.force.next_layer:
                self.force.next_layer += self.input.laytime
                if self.straTIN is not None:
                    self.straTIN.step += 1
                if self.strata:
                    self.strata.buildStrata(self.elevation, self.cumdiff, self.force.sealevel,
                        self._rank, outStrata, self.outputStep-1)
                outStrata = 0

            # Get the maximum time before updating one of the above processes / components
            tStop = min([self.force.next_display, self.force.next_layer, self.force.next_flexure,
                        tEnd, self.force.next_disp, self.force.next_rain])

            # Compute sediment transport up to tStop
            self.tNow, self.elevation, self.cumdiff, self.cumhill = buildFlux.sediment_flux(self.input, self.recGrid, self.hillslope, \
                              self.FVmesh, self.tMesh, self.flow, self.force, self.rain, self.lGIDs, self.applyDisp, self.straTIN, self.mapero,  \
                              self.cumdiff, self.cumhill, self.fillH, self.disp, self.inGIDs, self.elevation, self.tNow, tStop, verbose)

        tloop = time.clock() - last_time
        if self._rank == 0:
            print 'tNow = %s (%0.02f seconds)' % (self.tNow, tloop)

        # Isostatic flexure
        if self.input.flexure:
            flextime = time.clock()
            self.force.getSea(self.tNow)
            self.tinFlex = self.flex.get_flexure(self.elevation, self.cumdiff,
                        self.force.sealevel,self.recGrid.boundsPt,initFlex=False)
            # Get border values
            self.tinFlex = self.force.disp_border(self.tinFlex, self.FVmesh.neighbours,
                                                  self.FVmesh.edge_length, self.recGrid.boundsPt)
            # Update flexural parameters
            self.elevation += self.tinFlex
            self.cumflex += self.tinFlex
            # Update next flexure time
            self.force.next_flexure += self.input.ftime
            if self._rank == 0:
                print "   - Compute flexural isostasy ", time.clock() - flextime

        # Create checkpoint files and write HDF5 output
        if self.input.udw == 0 or self.tNow == self.input.tEnd or self.tNow == self.force.next_display:
            checkPoints.write_checkpoints(self.input, self.recGrid, self.lGIDs, self.inIDs, self.tNow, \
                                self.FVmesh, self.tMesh, self.force, self.flow, self.rain, \
                                self.elevation, self.fillH, self.cumdiff, self.cumhill, self.outputStep, \
                                self.mapero, self.cumflex)
            self.force.next_display += self.input.tDisplay
            self.outputStep += 1
            if self.straTIN is not None:
                self.straTIN.write_hdf5_stratigraphy(self.lGIDs,self.outputStep-1,self._rank)
            
        # Update next stratal layer time
        if self.tNow >= self.force.next_layer:
            self.force.next_layer += self.input.laytime
            self.strata.buildStrata(self.elevation, self.cumdiff, self.force.sealevel,
                                    self._rank, 1, self.outputStep-1)

        if profile:
            pr.disable()
            s = StringIO.StringIO()
            sortby = 'cumulative'
            ps = pstats.Stats(pr, stream=s).sort_stats(sortby)
            ps.dump_stats('/tmp/profile-%d' % pid)

    def ncpus(self):
        """Return the number of CPUs used to generate the results."""
        return 1<|MERGE_RESOLUTION|>--- conflicted
+++ resolved
@@ -122,11 +122,7 @@
             self.flex.update_flexure_parameters(self.FVmesh.node_coords[:,:2])
 
         # Update stratigraphic mesh
-<<<<<<< HEAD
-        if self.input.stratdx>0:
-=======
         if self.input.stratdx > 0:
->>>>>>> 905bc300
             self.strata.update_TIN(self.FVmesh.node_coords[:, :2])
 
         # Update erodibility maps
@@ -222,13 +218,8 @@
                     else:
                         # Define 3D displacements on the stratal regions
                         if self.strata is not None:
-<<<<<<< HEAD
                             updateMesh, regdX, regdY = self.force.load_Disp_map(self.tNow, self.FVmesh.node_coords[:, :2],
                                                                   self.inIDs, True, self.strata.xyi, self.strata.ids)
-=======
-                            updateMesh, regdX, regdY = self.force.load_Disp_map(self.tNow, self.FVmesh.node_coords[:, :2], self.inIDs,
-                                                                                      True, self.strata.xyi, self.strata.ids)
->>>>>>> 905bc300
                         else:
                             updateMesh = self.force.load_Disp_map(self.tNow, self.FVmesh.node_coords[:, :2], self.inIDs)
 
@@ -250,11 +241,7 @@
                         if self.strata is not None:
                             if self.strata.oldload is None:
                                 self.strata.oldload = np.zeros(len(self.elevation), dtype=float)
-<<<<<<< HEAD
                         if self.input.laytime > 0 and self.strata.oldload is not None:
-=======
-                        if self.input.laytime > 0 and self.strata is not None:
->>>>>>> 905bc300
                             sload = self.strata.oldload
                             fstrat = 1
                         # Define erodibility map flags
@@ -368,7 +355,7 @@
             self.outputStep += 1
             if self.straTIN is not None:
                 self.straTIN.write_hdf5_stratigraphy(self.lGIDs,self.outputStep-1,self._rank)
-            
+
         # Update next stratal layer time
         if self.tNow >= self.force.next_layer:
             self.force.next_layer += self.input.laytime
