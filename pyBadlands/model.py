--- conflicted
+++ resolved
@@ -1,5 +1,3 @@
-# TODO: see how well this works when you need to mix ipyparallel and mpi-hidden code. hopefully %%px will work automatically! do a demo notebook to show this, perhaps
-
 import time
 import numpy as np
 import mpi4py.MPI as mpi
@@ -430,7 +428,6 @@
         last_time = time.clock()
         last_output = time.clock()
         while self.tNow < tEnd:
-
             diff = time.clock() - last_time
 
             # at most, display output every 5 seconds
@@ -475,12 +472,8 @@
                 # Update next display time
                 self.force.next_display += self.input.tDisplay
                 self.outputStep += 1
-<<<<<<< HEAD
                 last_output = time.clock()
-                
-=======
-
->>>>>>> 2bcbe7a3
+
             tStop = min([self.force.next_display, tEnd, self.force.next_disp, self.force.next_rain])
             self.compute_flux(tEnd=tStop, verbose=False)
 
