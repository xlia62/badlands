--- conflicted
+++ resolved
@@ -524,7 +524,6 @@
                 else
                   fct = 0.
                 endif
-<<<<<<< HEAD
                 do r = 1, pyRockNb
                   SPL(r) = -Cero(donor,r) * frck(r) * fct * (pyDischarge(donor))**spl_m * (slp)**spl_n
                   totspl = totspl + SPL(r)
@@ -614,23 +613,6 @@
                 else
                   SPL = 0.
                 endif
-
-=======
-                if(pyDischarge(donor)>0)then
-                  sedsp = bedFluxes(donor)/pyDischarge(donor)
-                  call erodibility_factor(sedsp, upperslp, fac, bedperc)
-                else
-                  fac = 0.
-                  bedperc = 1.
-                endif
-                if(bedperc>1) bedperc = 1.
-                if(bedperc<0.) bedperc = 0.
-                if(fac<0) fac = 0.
-                if(fac>1.) fac = 1.
-              else
-                fac = 1.
-                bedperc = 1.
->>>>>>> 905bc300
               endif
             endif
           endif
