##~#~#~#~#~#~#~#~#~#~#~#~#~#~#~#~#~#~#~#~#~#~#~#~#~#~#~#~#~#~#~#~#~#~#~#~#~#~#~#~#~#~##
##                                                                                   ##
##  This file forms part of the Badlands surface processes modelling application.    ##
##                                                                                   ##
##  For full license and copyright information, please refer to the LICENSE.md file  ##
##  located at the project root, or contact the authors.                             ##
##                                                                                   ##
##~#~#~#~#~#~#~#~#~#~#~#~#~#~#~#~#~#~#~#~#~#~#~#~#~#~#~#~#~#~#~#~#~#~#~#~#~#~#~#~#~#~##
"""
This module encapsulates functions related to Badlands surface elevation.
"""

import time
import numpy
from pyBadlands.libUtils import PDalgo
import warnings

from scipy.interpolate import interpn
from scipy.interpolate import LinearNDInterpolator
from scipy.interpolate import NearestNDInterpolator

def _boundary_elevation(elevation, neighbours, edge_length, boundPts, btype):
    """
    This function defines the elevation of the TIN surface edges for 2 different types of conditions:
        1. Infinitely flat condition,
        2. Continuous slope condition.

    Parameters
    ----------
    elevation
        Numpy arrays containing the internal nodes elevation.

    neighbours
        Numpy integer-type array containing for each nodes its neigbhours IDs.

    edge_length
        Numpy float-type array containing the lengths to each neighbour.

    boundPts
        Number of nodes on the edges of the TIN surface.

    btype
        Integer defining the type of boundary: 0 for flat and 1 for slope condition.

    Returns
    -------
    elevation
        Numpy array containing the updated elevations on the edges.
    """

    # Flat
    if btype == 0:
        missedPts = []
        for id in range(boundPts):
            ngbhs = neighbours[id,:]
            ids = numpy.where(ngbhs >= boundPts)[0]
            if len(ids) == 1:
                elevation[id] = elevation[ngbhs[ids]]
            elif len(ids) > 1:
                lselect = edge_length[id,ids]
                picked = numpy.argmin(lselect)
                elevation[id] = elevation[ngbhs[ids[picked]]]
            else:
                missedPts = numpy.append(missedPts,id)

        if len(missedPts) > 0 :
            for p in range(len(missedPts)):
                id = int(missedPts[p])
                ngbhs = neighbours[id,:]
                ids = numpy.where((elevation[ngbhs] < 9.e6) & (ngbhs >= 0))[0]
                if len(ids) == 0:
                    raise ValueError('Error while getting boundary elevation for point ''%d''.' % id)
                lselect = edge_length[id,ids]
                picked = numpy.argmin(lselect)
                elevation[id] = elevation[ngbhs[ids[picked]]]

    # Slope
    elif btype == 1:
        missedPts = []
        for id in range(boundPts):
            ngbhs = neighbours[id,:]
            ids = numpy.where(ngbhs >= boundPts)[0]
            if len(ids) == 1:
                # Pick closest non-boundary vertice
                ln1 = edge_length[id,ids[0]]
                id1 = ngbhs[ids[0]]
                # Pick closest non-boundary vertice to first picked
                ngbhs2 = neighbours[id1,:]
                ids2 = numpy.where(ngbhs2 >= boundPts)[0]
                lselect = edge_length[id1,ids2]
                if len(lselect) > 0:
                    picked = numpy.argmin(lselect)
                    id2 = ngbhs2[ids2[picked]]
                    ln2 = lselect[picked]
                    elevation[id] = (elevation[id1]-elevation[id2])*(ln2+ln1)/ln2 + elevation[id2]
                else:
                    missedPts = numpy.append(missedPts,id)
            elif len(ids) > 1:
                # Pick closest non-boundary vertice
                lselect = edge_length[id,ids]
                picked = numpy.argmin(lselect)
                id1 = ngbhs[ids[picked]]
                ln1 = lselect[picked]
                # Pick closest non-boundary vertice to first picked
                ngbhs2 = neighbours[id1,:]
                ids2 = numpy.where(ngbhs2 >= boundPts)[0]
                lselect2 = edge_length[id1,ids2]
                if len(lselect2) > 0:
                    picked2 = numpy.argmin(lselect2)
                    id2 = ngbhs2[ids2[picked2]]
                    ln2 = lselect2[picked2]
                    elevation[id] = (elevation[id1]-elevation[id2])*(ln2+ln1)/ln2 + elevation[id2]
                else:
                    missedPts = numpy.append(missedPts,id)
            else:
                missedPts = numpy.append(missedPts,id)

        if len(missedPts) > 0 :
            for p in range(0,len(missedPts)):
                id = int(missedPts[p])
                ngbhs = neighbours[id,:]
                ids = numpy.where((elevation[ngbhs] < 9.e6) & (ngbhs >= 0))[0]
                if len(ids) == 0:
                    raise ValueError('Error while getting boundary elevation for point ''%d''.' % id)
                lselect = edge_length[id,ids]
                picked = numpy.argmin(lselect)
                elevation[id] = elevation[ngbhs[ids[picked]]]


    # Associate TIN edge point to the border for ero/dep updates
    parentID = numpy.zeros(boundPts,dtype=int)
    missedPts = []
    for id in range(boundPts):
        ngbhs = neighbours[id,:]
        ids = numpy.where(ngbhs >= boundPts)[0]
        if len(ids) == 1:
            parentID[id] = ngbhs[ids]
        elif len(ids) > 1:
            lselect = edge_length[id,ids]
            picked = numpy.argmin(lselect)
            parentID[id] = ngbhs[ids[picked]]
        else:
            missedPts = numpy.append(missedPts,id)

    if len(missedPts) > 0 :
        for p in range(len(missedPts)):
            id = int(missedPts[p])
            ngbhs = neighbours[id,:]
            ids = numpy.where((elevation[ngbhs] < 9.e6) & (ngbhs >= 0))[0]
            if len(ids) == 0:
                raise ValueError('Error while getting boundary elevation for point ''%d''.' % id)
            lselect = edge_length[id,ids]
            picked = numpy.argmin(lselect)
            parentID[id] = ngbhs[ids[picked]]

    return elevation, parentID

def update_border_elevation(elev, neighbours, edge_length, boundPts, btype='flat'):
    """
    This function computes the domain boundary elevation for 3 different types of conditions:
        1. Infinitely flat condition,
        2. Continuous slope condition,
        3. Wall boundary (closed domain).

    Parameters
    ----------
    elev
        Numpy arrays containing the internal nodes elevation.

    neighbours
        Numpy integer-type array containing for each nodes its neigbhours IDs.

    edge_length
        Numpy float-type array containing the lengths to each neighbour.

    boundPts
        Number of nodes on the edges of the TIN surface.

    btype
        Integer defining the type of boundary. Possible conditions are:

        1. wall
        2. flat: this is the default condition
        3. slope

    Returns
    -------
    newelev
        Numpy array containing the updated elevations on the edges.
    """

    newelev = elev

    if btype == 'wall':
        newelev[:boundPts] = 1.e7

    elif btype == 'flat' or btype == 'slope' or btype == 'fix':
        newelev[:boundPts] = 1.e7
        thetype = 0
        if btype == 'slope':
            thetype = 1

        newelev, parentID = _boundary_elevation(elev, neighbours, edge_length, boundPts, thetype)
    else:
        raise ValueError('Unknown boundary type ''%s''.' % btype)

    return newelev, parentID

def getElevation(rX, rY, rZ, coords, interp='linear'):
    """
    This function interpolates elevation from a regular grid to a cloud of points using SciPy interpolation.

    Parameters
    ----------
    rX
        Numpy arrays containing the X coordinates from the regular grid.

    rY
        Numpy arrays containing the Y coordinates from the regular grid.

    rZ
        Numpy arrays containing the Z coordinates from the regular grid.

    coords
        Numpy float-type array containing X, Y coordinates for the TIN nodes.

    interp
        Define the interpolation technique as in SciPy interpn function. The default is 'linear'

    Returns
    -------
    lev
        Numpy array containing the updated elevations for the local domain.
    """

    # Set new elevation to 0
    elev = numpy.zeros(len(coords[:,0]))

    # Get the TIN points elevation values using the regular grid dataset
    elev = interpn( (rX, rY), rZ, (coords[:,:2]), method=interp)

    return elev

def assign_parameter_pit(neighbours, area, diffnb, boundPts, fillTH=1., epsilon=0.01):
    """
    This function defines global variables used in the pit filling algorithm.

    Parameters
    ----------
    neighbours
        Numpy integer-type array containing for each nodes its neigbhours IDs.

<<<<<<< HEAD
    edge_length
        Numpy float-type array containing the lengths to each neighbour.

    area
        Numpy float-type array containing the area of each cell.

    diffslp
        Marine diffusion slope value.
=======
    variable : area
        Numpy float-type array containing the area of each cell.

    variable : diffnb
        Marine diffusion distribution steps.
>>>>>>> acc9eade

    boundPts
        Number of nodes on the edges of the TIN surface.

    fillTH
        Limit the filling algorithm to a specific height to prevent complete filling of depression.
        Default is set to 1.0 metre.

    epsilon
        Force a minimal slope to form the depression instead of a flat area to build continuous flow
        pathways. Default is set to 0.01 metres.
    """

    PDalgo.pdstack.pitparams(neighbours, area, diffnb, fillTH, epsilon, boundPts)


def pit_stack_PD(elev, allFill, sealevel):
    """
    This function calls a depression-less algorithm from Planchon & Darboux to compute the flow
    pathway using stack.

    Parameters
    ----------
    elev
        Numpy arrays containing the nodes elevation.

    allFill
        Produce depression-less surface.

    sealevel
        Current elevation of sea level.

    Returns
    -------
    fillH
        Numpy array containing the filled elevations.
    """

    # Call stack based pit filling function from libUtils
    fillH = PDalgo.pdstack.pitfilling(elev, allFill, sealevel)

    return fillH<|MERGE_RESOLUTION|>--- conflicted
+++ resolved
@@ -250,22 +250,14 @@
     neighbours
         Numpy integer-type array containing for each nodes its neigbhours IDs.
 
-<<<<<<< HEAD
     edge_length
         Numpy float-type array containing the lengths to each neighbour.
 
     area
         Numpy float-type array containing the area of each cell.
 
-    diffslp
-        Marine diffusion slope value.
-=======
-    variable : area
-        Numpy float-type array containing the area of each cell.
-
-    variable : diffnb
+    diffnb
         Marine diffusion distribution steps.
->>>>>>> acc9eade
 
     boundPts
         Number of nodes on the edges of the TIN surface.
