--- conflicted
+++ resolved
@@ -247,7 +247,6 @@
     # Compute hillslope processes
     walltime = time.clock()
     flow.compute_hillslope_diffusion(elevation, borders, FVmesh.neighbours,
-<<<<<<< HEAD
                        FVmesh.vor_edges, FVmesh.edge_length,lGIDs, difftype)
     diffcoeff = hillslope.sedflux(force.sealevel, elevation, FVmesh.control_volumes)
     cdiff = diffcoeff * flow.diff_flux * timestep
@@ -286,16 +285,6 @@
         tmp = np.where(diff>0.)
         deposition[tmp,:] = sedpropflux[tmp,:]
         straTIN.update_deposition(deposition)
-=======
-                       FVmesh.vor_edges, FVmesh.edge_length,lGIDs)
-    cdiff = hillslope.sedflux(flow.diff_flux, force.sealevel, elevation, FVmesh.control_volumes)
-    diff_flux = np.zeros(len(cdiff))
-    diff_flux[insideIDs] = cdiff[insideIDs]
-    diff = diff_flux * timestep
-    if input.btype == 'outlet':
-        diff[insideIDs[0]] = 0.
-    elevation += diff
->>>>>>> 905bc300
 
     if input.btype == 'slope':
         elevation[:len(flow.parentIDs)] = elevation[flow.parentIDs]-0.1
@@ -308,10 +297,7 @@
     elif input.btype == 'wall1':
         elevation[:len(flow.parentIDs)] = elevation[flow.parentIDs]-0.1
         elevation[:recGrid.nx+1] = elevation[flow.parentIDs[:recGrid.nx+1]]+100.
-<<<<<<< HEAD
-=======
-        
->>>>>>> 905bc300
+
     cumdiff += diff
     cumhill += diff
     if rank == 0 and verbose:
